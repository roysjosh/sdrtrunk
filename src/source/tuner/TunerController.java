/*******************************************************************************
 *     SDR Trunk 
 *     Copyright (C) 2014-2017 Dennis Sheirer
 *
 *     This program is free software: you can redistribute it and/or modify
 *     it under the terms of the GNU General Public License as published by
 *     the Free Software Foundation, either version 3 of the License, or
 *     (at your option) any later version.
 *
 *     This program is distributed in the hope that it will be useful,
 *     but WITHOUT ANY WARRANTY; without even the implied warranty of
 *     MERCHANTABILITY or FITNESS FOR A PARTICULAR PURPOSE.  See the
 *     GNU General Public License for more details.
 *
 *     You should have received a copy of the GNU General Public License
 *     along with this program.  If not, see <http://www.gnu.org/licenses/>
 ******************************************************************************/
package source.tuner;

import org.slf4j.Logger;
import org.slf4j.LoggerFactory;
import source.SourceException;
import source.tuner.configuration.TunerConfiguration;
import source.SourceEvent;
import source.SourceEvent.Event;
import source.tuner.frequency.FrequencyController;
import source.tuner.frequency.FrequencyController.Tunable;
import source.ISourceEventProcessor;

<<<<<<< HEAD
public abstract class TunerController implements Tunable, ISourceEventProcessor
=======
import java.util.SortedSet;
import java.util.concurrent.ConcurrentSkipListSet;
import java.util.concurrent.RejectedExecutionException;

public abstract class TunerController implements Tunable, IFrequencyChangeProcessor
>>>>>>> 28340809
{
    private final static Logger mLog = LoggerFactory.getLogger(TunerController.class);

    /* List of currently tuned channels being served to demod channels */
    private SortedSet<TunerChannel> mTunedChannels = new ConcurrentSkipListSet<>();
    protected FrequencyController mFrequencyController;
    private int mMiddleUnusable;
    private double mUsableBandwidthPercentage;

    /**
     * Abstract tuner controller class.  The tuner controller manages frequency bandwidth and currently tuned channels
     * that are being fed samples from the tuner.
     *
     * @param minimumFrequency minimum uncorrected tunable frequency
     * @param maximumFrequency maximum uncorrected tunable frequency
     * @param middleUnusable is the +/- value center DC spike to avoid for channels
     * @param usableBandwidth percentage of usable bandwidth relative to space at the extreme ends of the spectrum
     * @throws SourceException - for any issues related to constructing the
     *                         class, tuning a frequency, or setting the bandwidth
     */
    public TunerController(long minimumFrequency, long maximumFrequency, int middleUnusable, double usableBandwidth)
    {
        mFrequencyController = new FrequencyController(this, minimumFrequency, maximumFrequency, 0.0d);
        mMiddleUnusable = middleUnusable;
        mUsableBandwidthPercentage = usableBandwidth;
    }

    /**
     * Applies the settings in the tuner configuration
     */
    public abstract void apply(TunerConfiguration config) throws SourceException;

    /**
     * Responds to requests to set the frequency
     */
    @Override
<<<<<<< HEAD
	public void process(SourceEvent event ) throws SourceException
	{
    	if( event.getEvent() == Event.REQUEST_FREQUENCY_CHANGE )
    	{
			setFrequency( event.getValue().longValue() );
    	}
	}

	public int getBandwidth()
=======
    public void frequencyChanged(FrequencyChangeEvent event) throws SourceException
>>>>>>> 28340809
    {
        if(event.getEvent() == Event.REQUEST_FREQUENCY_CHANGE)
        {
            setFrequency(event.getValue().longValue());
        }
    }

    public int getBandwidth()
    {
        return mFrequencyController.getBandwidth();
    }

    /**
     * Sets the center frequency of the local oscillator.
     *
     * @param frequency in hertz
     * @throws SourceException - if the tuner has any issues
     */
<<<<<<< HEAD
	public void setFrequency( long frequency ) throws SourceException
	{
		mFrequencyController.setFrequency( frequency );
	}

	/**
	 * Gets the center frequency of the local oscillator
	 * 
	 * @return frequency in hertz
	 */
	public long getFrequency()	
	{
		return mFrequencyController.getFrequency();
	}
	
	public int getSampleRate()
	{
		return mFrequencyController.getBandwidth();
	}

	public double getFrequencyCorrection()
	{
		return mFrequencyController.getFrequencyCorrection();
	}
	
	public void setFrequencyCorrection( double correction ) throws SourceException
	{
		mFrequencyController.setFrequencyCorrection( correction );
	}
	
	public long getMinFrequency()
	{
		return mFrequencyController.getMinimumFrequency();
	}

	public long getMaxFrequency()
	{
		return mFrequencyController.getMaximumFrequency();
	}
	
	private long getMinTunedFrequency() throws SourceException
	{
		return mFrequencyController.getFrequency() - ( getUsableBandwidth() / 2 );
	}

	private long getMaxTunedFrequency() throws SourceException
	{
		return mFrequencyController.getFrequency() + ( getUsableBandwidth() / 2 );
	}

	/**
	 * Indicates if channel along with all of the other currently sourced 
	 * channels can fit within the tunable bandwidth.
	 */
	private boolean canTune( TunerChannel channel )
	{
		//Make sure we're within the tunable frequency range of this tuner
		if( getMinFrequency() < channel.getMinFrequency() &&
			getMaxFrequency() > channel.getMaxFrequency() )
		{
			//If this is the first lock, then we're good
			if( mTunedChannels.isEmpty() )
			{
				return true;
			}
			else
			{
				int usableBandwidth = getUsableBandwidth();
				long minLockedFrequency = mTunedChannels.first().getMinFrequency();
				long maxLockedFrequency = mTunedChannels.last().getMaxFrequency();

				//Requested channel is within current locked channel frequency range
				if( minLockedFrequency <= channel.getMinFrequency() &&
					channel.getMaxFrequency() <= maxLockedFrequency )
				{
					return true;
				}
				
				//Requested channel is higher than min locked frequency
				if( channel.getMaxFrequency() > minLockedFrequency &&
					channel.getMaxFrequency() - minLockedFrequency <= usableBandwidth )
				{
					return true;
				}
				//Requested channel is lower than the max locked frequency
				if( channel.getMinFrequency() <= maxLockedFrequency && 
					maxLockedFrequency - channel.getMinFrequency() <= usableBandwidth )
				{
					return true;
				}
			}
		}
		
		return false;
	}

	/**
	 * Constructs a digital drop channel (DDC) as a tuner channel from from 
	 * the tuner, or returns null if the channel cannot be sourced from the 
	 * tuner.  
	 * 
	 * This controller can't provide a channel if the channel, along with the
	 * current set of sourced channels, can't be accomodated within the current
	 * tuner bandwidth, or if a center frequency cannot be calculated that will
	 * ensure all of the channels can be accomodated and any defined central DC 
	 * spike avoided.
	 * 
	 * @param tuner to source the channel from
	 * @param channel with defined center frequency and bandwidth
	 * 
	 * @return fully constructed tuner channel or null
	 * 
	 * @throws RejectedExecutionException if the decimation processor has an error
	 */
	public TunerChannelSource getChannel( Tuner tuner, TunerChannel channel ) 
			throws RejectedExecutionException
	{
		TunerChannelSource source = null;
		
		if( canTune( channel ) )
		{
			try
			{
				mTunedChannels.add( channel );

				if( requiresLOUpdate( channel ) )
				{
					updateLOFrequency();
				}
				
				source = new TunerChannelSource( tuner, channel );
			}
			catch( SourceException se )
			{
				mTunedChannels.remove( channel );
				source = null;
			}
		}

		return source;
	}
	
	public int getChannelCount()
	{
		return mTunedChannels.size();
	}

	/**
	 * Indicates if the tuner's LO frequency must be updated in order to 
	 * accomodate the tuner channel
	 */
	private boolean requiresLOUpdate( TunerChannel channel ) throws SourceException
	{
		return !( getMinTunedFrequency() <= channel.getMinFrequency() &&
				  channel.getMaxFrequency() <= getMaxTunedFrequency() &&
				  ( ( mMiddleUnusable == 0 ) ||
				    ( !channel.overlaps( getTunedFrequency() - mMiddleUnusable, 
				    					 getTunedFrequency() + mMiddleUnusable ) ) ) );
	}

	/**
	 * Releases the currently sourced tuner channel from this tuner and shuts
	 * down the tuner if no other sources exist.
	 */
	public void releaseChannel( TunerChannelSource tunerChannelSource )
	{
		if( tunerChannelSource != null )
		{
			mTunedChannels.remove( tunerChannelSource.getTunerChannel() );
		}
	}
	
	/**
	 * Sets the Local Oscillator frequency accomodate the current set of tuned
	 * channels.  
	 * 
	 * If there is only a single tuned channel, it is placed immediately to the
	 * right of the usable bandwidth right of the central DC spike.
	 * 
	 * Otherwise, it places the highest channel frequency at the upper end of
	 * the tuner bandwidth, and then iteratively moves the center frequency 
	 * higher until all channels fit within the bandwidth and none of the
	 * channels overlap any defined central DC spike unusable region.  If a 
	 * center tune frequency cannot be calculated, throw an exception so that 
	 * the most recently added channel can be removed.
	 * 
	 * Note: the tuned frequency is not changed until a legitimate new frequency
	 * can be calculated.  If an exception is thrown, the current frequency is
	 * retained, so that the recently added channel can be removed and all other
	 * channels can continue as previously arranged.
	 *  
	 * @throws SourceException if the set of tuner channels, including a recently
	 * added channel, cannot be tuned within the current tuner bandwidth and any
	 * central DC spike unusable region.
	 */
	private void updateLOFrequency() throws SourceException
	{
		long frequency = getFrequency();
		
		boolean frequencyValid = true;

		//If there is only 1 channel, position it to the right of center
		if( mTunedChannels.size() == 1 )
		{
			frequency = mTunedChannels.first().getMinFrequency() - mMiddleUnusable;
		}
		else
		{
			long minLockedFrequency = mTunedChannels.first().getMinFrequency();
			long maxLockedFrequency = mTunedChannels.last().getMaxFrequency();

			//Start by placing the highest frequency channel at the high end of
			//the spectrum
			frequency = maxLockedFrequency - ( getUsableBandwidth() / 2 );

			//Iterate the channels and make sure that none of them overlap the
			//center DC spike buffer, if one exists
			if( mMiddleUnusable > 0 )
			{
				boolean processingRequired = true;
				
				while( frequencyValid && processingRequired )
				{
					processingRequired = false;
					
					long minAvoid = frequency - mMiddleUnusable;
					long maxAvoid = frequency + mMiddleUnusable;

					for( TunerChannel channel: mTunedChannels )
					{
						if( channel.overlaps( minAvoid, maxAvoid ) )
						{
							//Can we move the frequency lower so that the
							//channel sits to the right of center?
							long adjustment = channel.getMaxFrequency() - minAvoid;

							if( frequency + adjustment - 
								( getUsableBandwidth() / 2 ) <= minLockedFrequency )
							{
								frequency += adjustment;
								processingRequired = true;
							}
							else
							{
								frequencyValid = false;
							}
							
							//break out of the for/each loop, so that we can 
							//start over again with all of the channels
							break;
						}
					}
				}
			}
		}

		if( frequencyValid )
		{
			mFrequencyController.setFrequency( frequency );
		}
		else
		{
			throw new SourceException( "Couldn't calculate viable center "
					+ "frequency from set of tuner channels" );
		}
	}

	/**
	 * Usable bandwidth - total bandwidth minus the unusable space at either end
	 * of the spectrum.
	 */
	private int getUsableBandwidth()
	{
		return (int)( getBandwidth() * mUsableBandwidthPercentage );
	}

	/**
	 * Sets the listener to be notified any time that the tuner changes frequency
	 * or bandwidth/sample rate.
	 * 
	 * Note: this is normally used by the Tuner.  Any additional listeners can
	 * be registered on the tuner.
	 */
    public void addListener( ISourceEventProcessor processor )
=======
    public void setFrequency(long frequency) throws SourceException
    {
        mFrequencyController.setFrequency(frequency);
    }

    /**
     * Gets the center frequency of the local oscillator
     *
     * @return frequency in hertz
     */
    public long getFrequency()
    {
        return mFrequencyController.getFrequency();
    }

    public int getSampleRate()
    {
        return mFrequencyController.getBandwidth();
    }

    public double getFrequencyCorrection()
    {
        return mFrequencyController.getFrequencyCorrection();
    }

    public void setFrequencyCorrection(double correction) throws SourceException
    {
        mFrequencyController.setFrequencyCorrection(correction);
    }

    public long getMinFrequency()
    {
        return mFrequencyController.getMinimumFrequency();
    }

    public long getMaxFrequency()
    {
        return mFrequencyController.getMaximumFrequency();
    }

    private long getMinTunedFrequency() throws SourceException
    {
        return mFrequencyController.getFrequency() - (getUsableBandwidth() / 2);
    }

    private long getMaxTunedFrequency() throws SourceException
    {
        return mFrequencyController.getFrequency() + (getUsableBandwidth() / 2);
    }

    /**
     * Indicates if channel along with all of the other currently sourced
     * channels can fit within the tunable bandwidth.
     */
    private boolean canTune(TunerChannel channel)
    {
        //Make sure we're within the tunable frequency range of this tuner
        if(getMinFrequency() < channel.getMinFrequency() && getMaxFrequency() > channel.getMaxFrequency())
        {
            //If this is the first lock, then we're good
            if(mTunedChannels.isEmpty())
            {
                return true;
            }
            else
            {
                int usableBandwidth = getUsableBandwidth();
                long minLockedFrequency = mTunedChannels.first().getMinFrequency();
                long maxLockedFrequency = mTunedChannels.last().getMaxFrequency();

                //Requested channel is within current locked channel frequency range
                if(minLockedFrequency <= channel.getMinFrequency() && channel.getMaxFrequency() <= maxLockedFrequency)
                {
                    return true;
                }

                //Requested channel is higher than min locked frequency
                if(channel.getMaxFrequency() > minLockedFrequency &&
                    channel.getMaxFrequency() - minLockedFrequency <= usableBandwidth)
                {
                    return true;
                }

                //Requested channel is lower than the max locked frequency
                if(channel.getMinFrequency() <= maxLockedFrequency &&
                    maxLockedFrequency - channel.getMinFrequency() <= usableBandwidth)
                {
                    return true;
                }
            }
        }

        return false;
    }

    /**
     * Constructs a digital drop channel (DDC) as a tuner channel from from the tuner, or returns null if the channel
     * cannot be sourced from the tuner.
     *
     * This controller can't provide a channel if the channel, along with the current set of sourced channels, can't be
     * accomodated within the current tuner bandwidth, or if a center frequency cannot be calculated that will ensure
     * all of the channels can be accomodated and any defined central DC spike avoided.
     *
     * @param tuner to source the channel from
     * @param channel with defined center frequency and bandwidth
     * @return fully constructed tuner channel or null
     * @throws RejectedExecutionException if the decimation processor has an error
     */
    public TunerChannelSource getChannel(Tuner tuner, TunerChannel channel) throws RejectedExecutionException
    {
        TunerChannelSource source = null;

        if(canTune(channel))
        {
            try
            {
                mTunedChannels.add(channel);

                if(requiresLOUpdate(channel))
                {
                    updateLOFrequency();
                }

                source = new TunerChannelSource(tuner, channel);
            }
            catch(SourceException se)
            {
                mTunedChannels.remove(channel);
                source = null;
            }
        }

        return source;
    }

    public int getChannelCount()
    {
        return mTunedChannels.size();
    }

    /**
     * Indicates if the tuner's LO frequency must be updated in order to accommodate the tuner channel
     */
    private boolean requiresLOUpdate(TunerChannel channel) throws SourceException
    {
        boolean isBelow = channel.getMinFrequency() < getMinTunedFrequency();
        boolean isAbove = channel.getMaxFrequency() > getMaxTunedFrequency();
        boolean overlapsCenter = mMiddleUnusable > 0 &&
            channel.overlaps(getFrequency() - mMiddleUnusable, getFrequency() + mMiddleUnusable);

        return isAbove || isBelow || overlapsCenter;
    }

    /**
     * Releases the currently sourced tuner channel from this tuner and shuts down the tuner if no other sources exist.
     */
    public void releaseChannel(TunerChannelSource tunerChannelSource)
    {
        if(tunerChannelSource != null)
        {
            mTunedChannels.remove(tunerChannelSource.getTunerChannel());
        }
    }

    /**
     * Sets the Local Oscillator frequency to accomodate the current set of tuned channels.
     *
     * If there is only a single tuned channel, it is placed immediately to the right of the usable bandwidth right
     * of the central DC spike.
     *
     * Otherwise, it places the highest channel frequency at the upper end of the tuner bandwidth, and then iteratively
     * moves the center frequency higher until all channels fit within the bandwidth and none of the channels overlap
     * any defined central DC spike unusable region.  If a center tune frequency cannot be calculated, throw an
     * exception so that the most recently added channel can be removed.
     *
     * Note: the tuned frequency is not changed until a legitimate new frequency can be calculated.  If an exception
     * is thrown, the current frequency is retained, so that the recently added channel can be removed and all other
     * channels can continue as previously arranged.
     *
     * @throws SourceException if the set of tuner channels, including a recently added channel, cannot be tuned
     *                         within the current tuner bandwidth and any central DC spike unusable region.
     */
    private void updateLOFrequency() throws SourceException
    {
        long candidateFrequency;

        boolean isValidCandidateFrequency = true;

        //If there is only 1 channel set the center frequency so that the channel is positioned to the right of center
        if(mTunedChannels.size() == 1)
        {
            candidateFrequency = mTunedChannels.first().getMinFrequency() - mMiddleUnusable + 1;
        }
        else
        {
            long minLockedFrequency = mTunedChannels.first().getMinFrequency();
            long maxLockedFrequency = mTunedChannels.last().getMaxFrequency();

            //Start by placing the highest frequency channel at the high end of the spectrum
            candidateFrequency = maxLockedFrequency - (getUsableBandwidth() / 2);

            //Iterate the channels and make sure that none of them overlap the center DC spike buffer, if one exists
            if(mMiddleUnusable > 0)
            {
                boolean processingRequired = true;

                while(isValidCandidateFrequency && processingRequired)
                {
                    processingRequired = false;

                    long minAvoid = candidateFrequency - mMiddleUnusable;
                    long maxAvoid = candidateFrequency + mMiddleUnusable;

                    //If any of the center channel(s) overlap the central DC spike avoid area, we'll iteratively
                    //increase the tuned frequency causing the set of channels to move left in the tuned bandwidth until
                    //we either find a good center tune frequency, or we walk the lowest frequency channel out of the
                    //minimum tuned range, in which case we'll throw an exception indicating we don't have a solution.
                    for(TunerChannel channel : mTunedChannels)
                    {
                        if(channel.overlaps(minAvoid, maxAvoid))
                        {
                            //Calculate a tuned frequency adjustment that places this overlapping channel just to the
                            //left of the central DC spike avoid zone
                            long adjustment = channel.getMaxFrequency() - minAvoid + 1;

                            //If the candidate frequency doesn't push the lowest channel out of bounds, make adjustment
                            if(candidateFrequency + adjustment - (getUsableBandwidth() / 2) <= minLockedFrequency)
                            {
                                candidateFrequency += adjustment;
                                processingRequired = true;
                            }
                            //Otherwise, punt and indicate that we can't find a center frequency or add the channel
                            else
                            {
                                isValidCandidateFrequency = false;
                            }

                            //break out of the for/each loop, so that we can start over again with all of the channels
                            break;
                        }
                    }
                }
            }
        }

        if(isValidCandidateFrequency)
        {
            mFrequencyController.setFrequency(candidateFrequency);
        }
        else
        {
            throw new SourceException("Couldn't calculate viable center frequency from set of tuner channels");
        }
    }

    /**
     * Usable bandwidth - total bandwidth minus the unusable space at either end of the spectrum.
     */
    private int getUsableBandwidth()
    {
        return (int)(getBandwidth() * mUsableBandwidthPercentage);
    }

    /**
     * Sets the listener to be notified any time that the tuner changes frequency or bandwidth/sample rate.
     *
     * Note: this is normally used by the Tuner.  Any additional listeners can be registered on the tuner.
     */
    public void addListener(IFrequencyChangeProcessor processor)
>>>>>>> 28340809
    {
        mFrequencyController.addListener(processor);
    }

    /**
     * Removes the frequency change listener
     */
<<<<<<< HEAD
    public void removeListener( ISourceEventProcessor processor )
=======
    public void removeListener(IFrequencyChangeProcessor processor)
>>>>>>> 28340809
    {
        mFrequencyController.removeFrequencyChangeProcessor(processor);
    }
}<|MERGE_RESOLUTION|>--- conflicted
+++ resolved
@@ -27,15 +27,12 @@
 import source.tuner.frequency.FrequencyController.Tunable;
 import source.ISourceEventProcessor;
 
-<<<<<<< HEAD
 public abstract class TunerController implements Tunable, ISourceEventProcessor
-=======
 import java.util.SortedSet;
 import java.util.concurrent.ConcurrentSkipListSet;
 import java.util.concurrent.RejectedExecutionException;
 
 public abstract class TunerController implements Tunable, IFrequencyChangeProcessor
->>>>>>> 28340809
 {
     private final static Logger mLog = LoggerFactory.getLogger(TunerController.class);
 
@@ -72,7 +69,6 @@
      * Responds to requests to set the frequency
      */
     @Override
-<<<<<<< HEAD
 	public void process(SourceEvent event ) throws SourceException
 	{
     	if( event.getEvent() == Event.REQUEST_FREQUENCY_CHANGE )
@@ -81,17 +77,6 @@
     	}
 	}
 
-	public int getBandwidth()
-=======
-    public void frequencyChanged(FrequencyChangeEvent event) throws SourceException
->>>>>>> 28340809
-    {
-        if(event.getEvent() == Event.REQUEST_FREQUENCY_CHANGE)
-        {
-            setFrequency(event.getValue().longValue());
-        }
-    }
-
     public int getBandwidth()
     {
         return mFrequencyController.getBandwidth();
@@ -103,292 +88,6 @@
      * @param frequency in hertz
      * @throws SourceException - if the tuner has any issues
      */
-<<<<<<< HEAD
-	public void setFrequency( long frequency ) throws SourceException
-	{
-		mFrequencyController.setFrequency( frequency );
-	}
-
-	/**
-	 * Gets the center frequency of the local oscillator
-	 * 
-	 * @return frequency in hertz
-	 */
-	public long getFrequency()	
-	{
-		return mFrequencyController.getFrequency();
-	}
-	
-	public int getSampleRate()
-	{
-		return mFrequencyController.getBandwidth();
-	}
-
-	public double getFrequencyCorrection()
-	{
-		return mFrequencyController.getFrequencyCorrection();
-	}
-	
-	public void setFrequencyCorrection( double correction ) throws SourceException
-	{
-		mFrequencyController.setFrequencyCorrection( correction );
-	}
-	
-	public long getMinFrequency()
-	{
-		return mFrequencyController.getMinimumFrequency();
-	}
-
-	public long getMaxFrequency()
-	{
-		return mFrequencyController.getMaximumFrequency();
-	}
-	
-	private long getMinTunedFrequency() throws SourceException
-	{
-		return mFrequencyController.getFrequency() - ( getUsableBandwidth() / 2 );
-	}
-
-	private long getMaxTunedFrequency() throws SourceException
-	{
-		return mFrequencyController.getFrequency() + ( getUsableBandwidth() / 2 );
-	}
-
-	/**
-	 * Indicates if channel along with all of the other currently sourced 
-	 * channels can fit within the tunable bandwidth.
-	 */
-	private boolean canTune( TunerChannel channel )
-	{
-		//Make sure we're within the tunable frequency range of this tuner
-		if( getMinFrequency() < channel.getMinFrequency() &&
-			getMaxFrequency() > channel.getMaxFrequency() )
-		{
-			//If this is the first lock, then we're good
-			if( mTunedChannels.isEmpty() )
-			{
-				return true;
-			}
-			else
-			{
-				int usableBandwidth = getUsableBandwidth();
-				long minLockedFrequency = mTunedChannels.first().getMinFrequency();
-				long maxLockedFrequency = mTunedChannels.last().getMaxFrequency();
-
-				//Requested channel is within current locked channel frequency range
-				if( minLockedFrequency <= channel.getMinFrequency() &&
-					channel.getMaxFrequency() <= maxLockedFrequency )
-				{
-					return true;
-				}
-				
-				//Requested channel is higher than min locked frequency
-				if( channel.getMaxFrequency() > minLockedFrequency &&
-					channel.getMaxFrequency() - minLockedFrequency <= usableBandwidth )
-				{
-					return true;
-				}
-				//Requested channel is lower than the max locked frequency
-				if( channel.getMinFrequency() <= maxLockedFrequency && 
-					maxLockedFrequency - channel.getMinFrequency() <= usableBandwidth )
-				{
-					return true;
-				}
-			}
-		}
-		
-		return false;
-	}
-
-	/**
-	 * Constructs a digital drop channel (DDC) as a tuner channel from from 
-	 * the tuner, or returns null if the channel cannot be sourced from the 
-	 * tuner.  
-	 * 
-	 * This controller can't provide a channel if the channel, along with the
-	 * current set of sourced channels, can't be accomodated within the current
-	 * tuner bandwidth, or if a center frequency cannot be calculated that will
-	 * ensure all of the channels can be accomodated and any defined central DC 
-	 * spike avoided.
-	 * 
-	 * @param tuner to source the channel from
-	 * @param channel with defined center frequency and bandwidth
-	 * 
-	 * @return fully constructed tuner channel or null
-	 * 
-	 * @throws RejectedExecutionException if the decimation processor has an error
-	 */
-	public TunerChannelSource getChannel( Tuner tuner, TunerChannel channel ) 
-			throws RejectedExecutionException
-	{
-		TunerChannelSource source = null;
-		
-		if( canTune( channel ) )
-		{
-			try
-			{
-				mTunedChannels.add( channel );
-
-				if( requiresLOUpdate( channel ) )
-				{
-					updateLOFrequency();
-				}
-				
-				source = new TunerChannelSource( tuner, channel );
-			}
-			catch( SourceException se )
-			{
-				mTunedChannels.remove( channel );
-				source = null;
-			}
-		}
-
-		return source;
-	}
-	
-	public int getChannelCount()
-	{
-		return mTunedChannels.size();
-	}
-
-	/**
-	 * Indicates if the tuner's LO frequency must be updated in order to 
-	 * accomodate the tuner channel
-	 */
-	private boolean requiresLOUpdate( TunerChannel channel ) throws SourceException
-	{
-		return !( getMinTunedFrequency() <= channel.getMinFrequency() &&
-				  channel.getMaxFrequency() <= getMaxTunedFrequency() &&
-				  ( ( mMiddleUnusable == 0 ) ||
-				    ( !channel.overlaps( getTunedFrequency() - mMiddleUnusable, 
-				    					 getTunedFrequency() + mMiddleUnusable ) ) ) );
-	}
-
-	/**
-	 * Releases the currently sourced tuner channel from this tuner and shuts
-	 * down the tuner if no other sources exist.
-	 */
-	public void releaseChannel( TunerChannelSource tunerChannelSource )
-	{
-		if( tunerChannelSource != null )
-		{
-			mTunedChannels.remove( tunerChannelSource.getTunerChannel() );
-		}
-	}
-	
-	/**
-	 * Sets the Local Oscillator frequency accomodate the current set of tuned
-	 * channels.  
-	 * 
-	 * If there is only a single tuned channel, it is placed immediately to the
-	 * right of the usable bandwidth right of the central DC spike.
-	 * 
-	 * Otherwise, it places the highest channel frequency at the upper end of
-	 * the tuner bandwidth, and then iteratively moves the center frequency 
-	 * higher until all channels fit within the bandwidth and none of the
-	 * channels overlap any defined central DC spike unusable region.  If a 
-	 * center tune frequency cannot be calculated, throw an exception so that 
-	 * the most recently added channel can be removed.
-	 * 
-	 * Note: the tuned frequency is not changed until a legitimate new frequency
-	 * can be calculated.  If an exception is thrown, the current frequency is
-	 * retained, so that the recently added channel can be removed and all other
-	 * channels can continue as previously arranged.
-	 *  
-	 * @throws SourceException if the set of tuner channels, including a recently
-	 * added channel, cannot be tuned within the current tuner bandwidth and any
-	 * central DC spike unusable region.
-	 */
-	private void updateLOFrequency() throws SourceException
-	{
-		long frequency = getFrequency();
-		
-		boolean frequencyValid = true;
-
-		//If there is only 1 channel, position it to the right of center
-		if( mTunedChannels.size() == 1 )
-		{
-			frequency = mTunedChannels.first().getMinFrequency() - mMiddleUnusable;
-		}
-		else
-		{
-			long minLockedFrequency = mTunedChannels.first().getMinFrequency();
-			long maxLockedFrequency = mTunedChannels.last().getMaxFrequency();
-
-			//Start by placing the highest frequency channel at the high end of
-			//the spectrum
-			frequency = maxLockedFrequency - ( getUsableBandwidth() / 2 );
-
-			//Iterate the channels and make sure that none of them overlap the
-			//center DC spike buffer, if one exists
-			if( mMiddleUnusable > 0 )
-			{
-				boolean processingRequired = true;
-				
-				while( frequencyValid && processingRequired )
-				{
-					processingRequired = false;
-					
-					long minAvoid = frequency - mMiddleUnusable;
-					long maxAvoid = frequency + mMiddleUnusable;
-
-					for( TunerChannel channel: mTunedChannels )
-					{
-						if( channel.overlaps( minAvoid, maxAvoid ) )
-						{
-							//Can we move the frequency lower so that the
-							//channel sits to the right of center?
-							long adjustment = channel.getMaxFrequency() - minAvoid;
-
-							if( frequency + adjustment - 
-								( getUsableBandwidth() / 2 ) <= minLockedFrequency )
-							{
-								frequency += adjustment;
-								processingRequired = true;
-							}
-							else
-							{
-								frequencyValid = false;
-							}
-							
-							//break out of the for/each loop, so that we can 
-							//start over again with all of the channels
-							break;
-						}
-					}
-				}
-			}
-		}
-
-		if( frequencyValid )
-		{
-			mFrequencyController.setFrequency( frequency );
-		}
-		else
-		{
-			throw new SourceException( "Couldn't calculate viable center "
-					+ "frequency from set of tuner channels" );
-		}
-	}
-
-	/**
-	 * Usable bandwidth - total bandwidth minus the unusable space at either end
-	 * of the spectrum.
-	 */
-	private int getUsableBandwidth()
-	{
-		return (int)( getBandwidth() * mUsableBandwidthPercentage );
-	}
-
-	/**
-	 * Sets the listener to be notified any time that the tuner changes frequency
-	 * or bandwidth/sample rate.
-	 * 
-	 * Note: this is normally used by the Tuner.  Any additional listeners can
-	 * be registered on the tuner.
-	 */
-    public void addListener( ISourceEventProcessor processor )
-=======
     public void setFrequency(long frequency) throws SourceException
     {
         mFrequencyController.setFrequency(frequency);
@@ -652,13 +351,14 @@
         return (int)(getBandwidth() * mUsableBandwidthPercentage);
     }
 
-    /**
-     * Sets the listener to be notified any time that the tuner changes frequency or bandwidth/sample rate.
-     *
-     * Note: this is normally used by the Tuner.  Any additional listeners can be registered on the tuner.
-     */
-    public void addListener(IFrequencyChangeProcessor processor)
->>>>>>> 28340809
+	/**
+	 * Sets the listener to be notified any time that the tuner changes frequency
+	 * or bandwidth/sample rate.
+	 * 
+	 * Note: this is normally used by the Tuner.  Any additional listeners can
+	 * be registered on the tuner.
+	 */
+    public void addListener( ISourceEventProcessor processor )
     {
         mFrequencyController.addListener(processor);
     }
@@ -666,11 +366,7 @@
     /**
      * Removes the frequency change listener
      */
-<<<<<<< HEAD
     public void removeListener( ISourceEventProcessor processor )
-=======
-    public void removeListener(IFrequencyChangeProcessor processor)
->>>>>>> 28340809
     {
         mFrequencyController.removeFrequencyChangeProcessor(processor);
     }
